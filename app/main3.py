import os
import json
import uuid
from datetime import datetime
from typing import Any, List, Literal, Optional
from fastapi import FastAPI, HTTPException, Response, UploadFile, File
from fastapi.responses import FileResponse
from pydantic import BaseModel
import openai
from dotenv import load_dotenv
from typing import Dict
import uvicorn
from fastapi import Form
from app.aptitude.result import generate_answer_groq, generate_detailed_feedback, is_answer_correct
from app.classes import AssessmentRequest, AssessmentResponse, AudioRequest, BasicSentencesRequest, BasicSentencesResponse, ComprehensionRequest, ComprehensionResponse, EvaluationRequest, EvaluationRequestTechnical, EvaluationResponse, GenerateAptitudeQuestionsRequest, GenerateTechnicalQuestionsRequest, MultipleChoiceQuestion, PronunciationCheckResponse, ScreeningRequest, ScreeningResponse, TranscriptionResponse
from app.dsa_coding.scraper_3 import scrape_random_questions
from app.technical.results import generate_answer_groq as generate_answer_groq_technical , generate_detailed_feedback as generate_detailed_feedback_technical, is_answer_correct as is_answer_correct_technical
from app.aptitude.scraper import AptitudeQuestionScraper
from app.communication.check import PronunciationScorer
from app.communication.comms import CommunicationQuestionGenerator
from app.interview.tts import speak_text
from app.interview.whisper_groq import transcribe_audio
from app.aptitude.llm import process_questions
from app.technical.llm import process_questions as process_technical_questions
from app.screening.screening import JobScreeningSystem
from app.technical.scraper import TechnicalQuestionScraper

# Load environment variables
load_dotenv()

# Configure OpenAI to use Groq's endpoint
openai.api_key = os.getenv("GROQ_API_KEY")
openai.api_base = "https://api.groq.com/openai/v1"

# Initialize FastAPI app
app = FastAPI(
    title="Communication Practice API",
    description="API for generating communication practice materials",
    version="1.0.0"
)

# Pydantic models for request/response

<<<<<<< HEAD
class BasicSentencesResponse(BaseModel):
    sentences: List[str]
    session_id: str

class AudioRequest(BaseModel):
    sentence: str
    session_id: Optional[str] = None

class ComprehensionRequest(BaseModel):
    topic: str = "daily life"
    difficulty: str = "intermediate"
    question_count: int = 5

class MultipleChoiceQuestion(BaseModel):
    question: str
    options: List[str]
    correct_answer: str

class ComprehensionResponse(BaseModel):
    passage: str
    multiple_choice: List[MultipleChoiceQuestion]
    short_answer: List[str]
    session_id: str

class TranscriptionResponse(BaseModel):
    transcription: str

class PronunciationCheckRequest(BaseModel):
   original_sentence: str
   audio_file: Optional[str] = None  
   transcribed_text: Optional[str] = None  

class PronunciationCheckResponse(BaseModel):
   similarity_percentage: float
   original_text: str
   spoken_text: str
   feedback: str

class ScreeningRequest(BaseModel):
    company_with_role: str

class AssessmentRequest(BaseModel):
    company_with_role: str
    questions: List[Dict[str, Any]]
    responses: Dict[int, str]

class ScreeningResponse(BaseModel):
    company: str
    role: str
    role_title: str
    questions: List[Dict[str, Any]]
    scoring_criteria: Dict[str, int]
    generated_at: str
    total_questions: int

class AssessmentResponse(BaseModel):
    overall_score: int
    category_scores: Dict[str, int]
    strengths: List[str]
    areas_for_improvement: List[str]
    detailed_feedback: Dict[str, str]
    recommendation: str
    recommendation_reason: str
    next_steps: List[str]
    red_flags: List[str]
    standout_responses: List[str]
    assessment_date: str
    company: str
    role: str
    role_title: str
    total_responses: int
    response_completion_rate: float

class GenerateAptitudeQuestionsRequestModel(BaseModel):
    roundType: str  # "APTITUDE", etc.
    difficulty: str  # "easy", "medium", "hard"
    questionCount: int
    category: Optional[str] = None
    duration: int
    type: str  # "MCQ", "SUBJECTIVE", etc.


class GenerateAptitudeQuestionsRequest(BaseModel):
    questions_with_answers: List[dict]
# Communication Question Generator Class
class GenerateTechnicalQuestionsRequest(BaseModel):
    questions_with_answers: List[dict]

# Initialize generator
=======
>>>>>>> 4c9f9ca0
generator = CommunicationQuestionGenerator()
pronunciation_scorer = PronunciationScorer()
screening= JobScreeningSystem()


# Create directories for storing files
os.makedirs("data/audio", exist_ok=True)
os.makedirs("data/sessions", exist_ok=True)

# Helper function to create session ID
def create_session_id():
    return f"session_{datetime.now().strftime('%Y%m%d_%H%M%S')}_{uuid.uuid4().hex[:8]}"

# API Endpoints

@app.get("/")
async def root():
    return {"message": "Communication Practice API is running!"}

@app.post("/api/basic-sentences", response_model=BasicSentencesResponse)
async def get_basic_sentences(request: BasicSentencesRequest):
    """
    API 1: Generate basic English sentences for practice
    """
    try:
        # Validate difficulty level
        valid_difficulties = ["beginner", "intermediate", "advanced"]
        if request.difficulty not in valid_difficulties:
            raise HTTPException(status_code=400, detail=f"Difficulty must be one of: {valid_difficulties}")
        
        # Validate count
        if request.count < 1 or request.count > 50:
            raise HTTPException(status_code=400, detail="Count must be between 1 and 50")
        
        # Generate sentences
        sentences = generator.generate_basic_sentences(request.count, request.difficulty)
        
        if not sentences:
            raise HTTPException(status_code=500, detail="Failed to generate sentences")
        
        # Create session ID
        session_id = create_session_id()
        
        # Save session data
        session_data = {
            "session_id": session_id,
            "type": "basic_sentences",
            "difficulty": request.difficulty,
            "count": request.count,
            "sentences": sentences,
            "created_at": datetime.now().isoformat()
        }
        
        session_file = f"data/sessions/{session_id}.json"
        with open(session_file, "w") as f:
            json.dump(session_data, f, indent=2)
        
        return BasicSentencesResponse(
            sentences=sentences,
            session_id=session_id
        )
        
    except Exception as e:
        raise HTTPException(status_code=500, detail=f"Error generating sentences: {str(e)}")

@app.post("/api/sentence-audio")
async def get_sentence_audio(request: AudioRequest):
    """
    API 2: Generate WAV file for a given sentence
    """
    try:
        if not request.sentence.strip():
            raise HTTPException(status_code=400, detail="Sentence cannot be empty")
        
        # Create unique filename
        audio_id = f"audio_{datetime.now().strftime('%Y%m%d_%H%M%S')}_{uuid.uuid4().hex[:8]}"
        audio_path = f"data/audio/{audio_id}.wav"
        
        # Generate TTS audio
        speak_text(request.sentence, audio_path)
        
        # Check if file was created
        if not os.path.exists(audio_path):
            raise HTTPException(status_code=500, detail="Failed to generate audio file")
        
        # Return the audio file
        return FileResponse(
            path=audio_path,
            media_type="audio/wav",
            filename=f"{audio_id}.wav",
            headers={"Content-Disposition": f"attachment; filename={audio_id}.wav"}
        )
        
    except Exception as e:
        raise HTTPException(status_code=500, detail=f"Error generating audio: {str(e)}")

@app.post("/api/comprehension", response_model=ComprehensionResponse)
async def get_comprehension_material(request: ComprehensionRequest):
    """
    API 3: Generate reading comprehension passage and questions
    """
    try:
        # Validate difficulty level
        valid_difficulties = ["beginner", "intermediate", "advanced"]
        if request.difficulty not in valid_difficulties:
            raise HTTPException(status_code=400, detail=f"Difficulty must be one of: {valid_difficulties}")
        
        # Validate question count
        if request.question_count < 1 or request.question_count > 20:
            raise HTTPException(status_code=400, detail="Question count must be between 1 and 20")
        
        # Generate passage
        passage = generator.generate_comprehension_passage(request.topic, request.difficulty)
        
        if not passage:
            raise HTTPException(status_code=500, detail="Failed to generate passage")
        
        # Generate questions
        questions_data = generator.generate_comprehension_questions(passage, request.question_count)
        
        # Create session ID
        session_id = create_session_id()
        
        # Format multiple choice questions
        multiple_choice = []
        for q in questions_data.get("multiple_choice", []):
            multiple_choice.append(MultipleChoiceQuestion(
                question=q["question"],
                options=q["options"],
                correct_answer=q["correct_answer"]
            ))
        
        short_answer = questions_data.get("short_answer", [])
        
        # Save session data
        session_data = {
            "session_id": session_id,
            "type": "comprehension",
            "topic": request.topic,
            "difficulty": request.difficulty,
            "question_count": request.question_count,
            "passage": passage,
            "multiple_choice": [q.dict() for q in multiple_choice],
            "short_answer": short_answer,
            "created_at": datetime.now().isoformat()
        }
        
        session_file = f"data/sessions/{session_id}.json"
        with open(session_file, "w") as f:
            json.dump(session_data, f, indent=2)
        
        return ComprehensionResponse(
            passage=passage,
            multiple_choice=multiple_choice,
            short_answer=short_answer,
            session_id=session_id
        )
        
    except Exception as e:
        raise HTTPException(status_code=500, detail=f"Error generating comprehension material: {str(e)}")

# Fixed audio transcription endpoint
@app.post("/api/transcribe-audio", response_model=TranscriptionResponse)
async def transcribe_audio_endpoint(file: UploadFile = File(...)):
    """
    API 4: Transcribe audio file to text
    """
    print("Audio transcription request received")
    temp_audio_path = None
    
    try:
        # Validate file type
        if not file.content_type or not file.content_type.startswith('audio/'):
            raise HTTPException(status_code=400, detail="File must be an audio file")
        
        # Read the uploaded file
        file_content = await file.read()
        
        if not file_content:
            raise HTTPException(status_code=400, detail="No audio file content provided")
        
        # Save the uploaded audio file temporarily
        temp_audio_path = f"data/audio/temp_{uuid.uuid4().hex}.wav"
        with open(temp_audio_path, "wb") as f:
            f.write(file_content)
        
        # Transcribe the audio
        transcription = transcribe_audio(temp_audio_path)
        print(f"[📄] Transcription: {transcription}")
        
        if not transcription:
            raise HTTPException(status_code=500, detail="Failed to transcribe audio")
        
        # Clean up temporary file
        if os.path.exists(temp_audio_path):
            os.remove(temp_audio_path)
        
        return TranscriptionResponse(transcription=transcription)
        
    except HTTPException:
        # Re-raise HTTP exceptions
        if temp_audio_path and os.path.exists(temp_audio_path):
            os.remove(temp_audio_path)
        raise
    except Exception as e:
        # Clean up temporary file on error
        if temp_audio_path and os.path.exists(temp_audio_path):
            os.remove(temp_audio_path)
        raise HTTPException(status_code=500, detail=f"Error transcribing audio: {str(e)}")

@app.post("/api/check-pronunciation", response_model=PronunciationCheckResponse)
async def check_pronunciation(
   original_sentence: str = Form(...),
   audio_file: UploadFile = File(...)
):
   """
   API: Check pronunciation accuracy by comparing original sentence with spoken audio
   """
   temp_audio_path = None
   
   try:
       # Validate inputs
       if not original_sentence.strip():
           raise HTTPException(status_code=400, detail="Original sentence cannot be empty")
       
       if not audio_file.content_type or not audio_file.content_type.startswith('audio/'):
           raise HTTPException(status_code=400, detail="File must be an audio file")
       
       # Save uploaded audio temporarily
       file_content = await audio_file.read()
       temp_audio_path = f"data/audio/temp_pronunciation_{uuid.uuid4().hex}.wav"
       
       with open(temp_audio_path, "wb") as f:
           f.write(file_content)
       
       # Transcribe the audio
       transcribed_text = transcribe_audio(temp_audio_path)
       
       if not transcribed_text:
           raise HTTPException(status_code=500, detail="Failed to transcribe audio")
       
       # Calculate similarity
       result = pronunciation_scorer.calculate_similarity(original_sentence, transcribed_text)
       
       # Generate feedback based on similarity score
       similarity_score = result["similarity_percentage"]
       if similarity_score >= 90:
           feedback = "Excellent pronunciation! Very close to the original."
       elif similarity_score >= 80:
           feedback = "Good pronunciation! Minor differences detected."
       elif similarity_score >= 70:
           feedback = "Fair pronunciation. Some words may need practice."
       elif similarity_score >= 50:
           feedback = "Needs improvement. Several words were not clear."
       else:
           feedback = "Requires significant practice. Most words were unclear."
       
       # Clean up temporary file
       if os.path.exists(temp_audio_path):
           os.remove(temp_audio_path)
       
       return PronunciationCheckResponse(
           similarity_percentage=similarity_score,
           original_text=original_sentence,
           spoken_text=transcribed_text,
           feedback=feedback
       )
       
   except HTTPException:
       if temp_audio_path and os.path.exists(temp_audio_path):
           os.remove(temp_audio_path)
       raise
   except Exception as e:
       if temp_audio_path and os.path.exists(temp_audio_path):
           os.remove(temp_audio_path)
       raise HTTPException(status_code=500, detail=f"Error checking pronunciation: {str(e)}")


@app.post("/api/generate-aptitude-questions")
async def generate_aptitude_questions(req: GenerateAptitudeQuestionsRequestModel):
    try:
        # 1. Scrape questions
        scraper = AptitudeQuestionScraper(headless=True)
        scraped_questions = scraper.run_scraping()

        if not scraped_questions:
            raise HTTPException(status_code=500, detail="No questions were scraped from the websites")

        # 2. Process scraped questions via AI
        try:
            process_questions("app/aptitude/question_bank.json", "app/aptitude/questions_with_answers.json")

            with open("app/aptitude/questions_with_answers.json", "r", encoding="utf-8") as f:
                questions_with_answers = json.load(f)

            if not questions_with_answers:
                questions_with_answers = scraped_questions

        except Exception as ai_error:
            print(f"AI processing error: {ai_error}")
            questions_with_answers = scraped_questions

        # 3. Trim/filter questions if needed
        trimmed_questions = questions_with_answers[:req.questionCount]

        return {
            "questions_with_answers": trimmed_questions
        }

    except Exception as e:
        raise HTTPException(status_code=500, detail=f"Error generating aptitude questions: {str(e)}")

@app.get("/api/generate-technical-questions", response_model=GenerateTechnicalQuestionsRequest)
async def generate_technical_questions():
    """
    API 5: Generate technical questions using web scraping
    """
    try:
        # Create scraper instance and run scraping
        scraper = TechnicalQuestionScraper(headless=True)
        scraped_questions = scraper.run_scraping()
        
        if not scraped_questions:
            raise HTTPException(status_code=500, detail="No questions were scraped from the websites")
        
        # Process questions with AI to generate answers
        try:
            process_technical_questions("app/technical/question_bank.json", "app/technical/questions_with_answers.json")
            
            # Load the processed questions with answers
            with open("app/technical/questions_with_answers.json", "r", encoding="utf-8") as f:
                questions_with_answers = json.load(f)
                
            if not questions_with_answers:
                # If AI processing failed, return the scraped questions without answers
                print("Warning: AI processing failed, returning scraped questions without answers")
                questions_with_answers = scraped_questions
                
        except Exception as ai_error:
            print(f"AI processing error: {ai_error}")
            # Return scraped questions without AI-generated answers
            questions_with_answers = scraped_questions
        
        return GenerateTechnicalQuestionsRequest(questions_with_answers=questions_with_answers)
        
    except Exception as e:
        raise HTTPException(status_code=500, detail=f"Error generating aptitude questions: {str(e)}")

@app.post("/generate-questions", response_model=ScreeningResponse)
async def generate_screening_questions(request: ScreeningRequest):
    """
    Generate screening questions for any company and role
    
    Example: {"company_with_role": "Amazon SDE 1"}
    """
    try:
        questions_data = await screening.generate_screening_questions(request.company_with_role)
        return ScreeningResponse(**questions_data)
    except Exception as e:
        raise HTTPException(status_code=500, detail=f"Error generating questions: {str(e)}")

@app.post("/assess-responses", response_model=AssessmentResponse)
async def assess_candidate_responses(request: AssessmentRequest):
    """
    Assess candidate responses and provide detailed feedback
    
    Example:
    {
        "company_with_role": "Amazon SDE 1",
        "questions": [...], // questions from generate-questions endpoint
        "responses": {
            1: "I have 2 years of experience...",
            2: "I'm interested in Amazon because..."
        }
    }
    """
    try:
        assessment = await screening.assess_candidate_responses(
            request.company_with_role, 
            request.questions, 
            request.responses
        )
        return AssessmentResponse(**assessment)
    except Exception as e:
        raise HTTPException(status_code=500, detail=f"Error assessing responses: {str(e)}")

@app.post("/evaluate-aptitude-answers", response_model=EvaluationResponse)
async def evaluate_answers(request: EvaluationRequest):
    """
    Evaluate aptitude test answers using LLM-generated correct answers
    """
    try:
        results = []
        correct_answers = 0
        
        for question_data in request.questions:
            # Generate correct answer using LLM
            correct_answer = generate_answer_groq(question_data.question, question_data.options)
            
            if not correct_answer:
                raise HTTPException(status_code=500, detail=f"Failed to generate answer for question: {question_data.question[:50]}...")
            
            # Check if user answer is correct
            is_correct = is_answer_correct(question_data.answer, correct_answer)
            
            if is_correct:
                correct_answers += 1
            
            result = {
                "question": question_data.question,
                "user_answer": question_data.answer,
                "correct_answer": correct_answer,
                "is_correct": is_correct,
                "options": question_data.options
            }
            results.append(result)
        
        # Calculate overall score
        overall_score = (correct_answers / len(request.questions)) * 100 if request.questions else 0
        
        # Generate feedback
        feedback = generate_detailed_feedback(results, overall_score)
        
        return EvaluationResponse(
            overallScore=f"{round(overall_score, 1)}%",
            feedback=feedback,
            detailedResults=results
        )
        
    except Exception as e:
        raise HTTPException(status_code=500, detail=f"Error processing evaluation: {str(e)}")

@app.post("/evaluate-technical-answers", response_model=EvaluationResponse)
async def evaluate_technical_answers(request: EvaluationRequestTechnical):
    """
    Evaluate answers using LLM-generated correct answers for different question types
    """
    try:
        results = []
        correct_answers = 0
        
        for question_data in request.questions:
            # Generate correct answer using LLM based on question type
            correct_answer = generate_answer_groq_technical(
                question_data.question, 
                question_data.options, 
                request.question_type
            )
            
            if not correct_answer:
                raise HTTPException(
                    status_code=500, 
                    detail=f"Failed to generate answer for question: {question_data.question[:50]}..."
                )
            
            # Check if user answer is correct
            is_correct = is_answer_correct_technical(question_data.answer, correct_answer)
            
            if is_correct:
                correct_answers += 1
            
            result = {
                "question": question_data.question,
                "user_answer": question_data.answer,
                "correct_answer": correct_answer,
                "is_correct": is_correct,
                "options": question_data.options
            }
            results.append(result)
        
        # Calculate overall score
        overall_score = (correct_answers / len(request.questions)) * 100 if request.questions else 0
        
        # Generate feedback based on question type
        feedback = generate_detailed_feedback_technical(results, overall_score, request.question_type)
        
        return EvaluationResponse(
            overallScore=f"{round(overall_score, 1)}%",
            feedback=feedback,
            detailedResults=results,
            questionType=request.question_type
        )
        
    except Exception as e:
        raise HTTPException(status_code=500, detail=f"Error processing evaluation: {str(e)}")

@app.get("/questions")
async def get_questions():
    """
    Get random LeetCode questions and return as JSON
    Scrapes 2 Easy + 2 Medium + 1 Hard questions
    
    Returns:
        dict: Questions data as JSON
    """
    try:
        # Check if saved file exists first
        file_paths = [
            "./app/dsa_coding/random_leetcode_questions.json",
            "random_leetcode_questions.json"
        ]
        
        # Try to load existing file
        for file_path in file_paths:
            if os.path.exists(file_path):
                with open(file_path, 'r', encoding='utf-8') as f:
                    return json.load(f)
        
        # If no file exists, scrape new questions
        results = scrape_random_questions()
        
        if 'error' in results:
            raise HTTPException(status_code=500, detail=f"Failed to scrape questions: {results['error']}")
        
        return results
        
    except Exception as e:
        raise HTTPException(status_code=500, detail=f"Error: {str(e)}")

# Health check endpoint
@app.get("/health")
async def health_check():
    return {
        "status": "healthy",
        "timestamp": datetime.now().isoformat(),
        "api_key_configured": bool(openai.api_key)
    }

@app.get("/api/session/{session_id}")
async def get_session_info(session_id: str):
    """Get information about a specific session"""
    try:
        session_file = f"data/sessions/{session_id}.json"
        
        if not os.path.exists(session_file):
            raise HTTPException(status_code=404, detail="Session not found")
        
        with open(session_file, "r") as f:
            session_data = json.load(f)
        
        return session_data
        
    except FileNotFoundError:
        raise HTTPException(status_code=404, detail="Session not found")
    except Exception as e:
        raise HTTPException(status_code=500, detail=f"Error retrieving session: {str(e)}")

if __name__ == "__main__":
    # Check for API key
    if not openai.api_key:
        print("[❌] GROQ_API_KEY environment variable not set!")
        print("Please set it using: export GROQ_API_KEY='your_api_key_here'")
        print("Or add it to your .env file")
        exit(1)
    
    print("🚀 Starting Communication Practice API Server...")
    print("📝 API Documentation will be available at: http://localhost:8000/docs")
    
    uvicorn.run(
        "main3:app",  # Change this to your actual filename if different
        host="0.0.0.0",
        port=8000,
        reload=True
    )<|MERGE_RESOLUTION|>--- conflicted
+++ resolved
@@ -40,8 +40,10 @@
 )
 
 # Pydantic models for request/response
-
-<<<<<<< HEAD
+class BasicSentencesRequest(BaseModel):
+    count: int = 10
+    difficulty: str = "beginner"
+
 class BasicSentencesResponse(BaseModel):
     sentences: List[str]
     session_id: str
@@ -131,8 +133,6 @@
     questions_with_answers: List[dict]
 
 # Initialize generator
-=======
->>>>>>> 4c9f9ca0
 generator = CommunicationQuestionGenerator()
 pronunciation_scorer = PronunciationScorer()
 screening= JobScreeningSystem()
@@ -565,7 +565,7 @@
     except Exception as e:
         raise HTTPException(status_code=500, detail=f"Error processing evaluation: {str(e)}")
 
-@app.post("/evaluate-technical-answers", response_model=EvaluationResponse)
+@app.post("/api/evaluate-technical-answers", response_model=EvaluationResponse)
 async def evaluate_technical_answers(request: EvaluationRequestTechnical):
     """
     Evaluate answers using LLM-generated correct answers for different question types
